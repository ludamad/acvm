use std::io::{Read, Write};

use super::directives::{Directive, LogInfo};
use crate::native_types::{Expression, Witness};
use crate::serialization::{
    read_bytes, read_n, read_u16, read_u32, write_bytes, write_u16, write_u32,
};
use crate::BlackBoxFunc;
use acir_field::FieldElement;
use serde::{Deserialize, Serialize};

#[derive(Clone, PartialEq, Eq, Serialize, Deserialize, Hash, Copy, Default)]
pub struct BlockId(pub u32);

/// Operation on a block
/// We can either write or read at a block index
#[derive(Clone, PartialEq, Eq, Serialize, Deserialize, Debug)]
pub struct MemOp {
    /// Can be 0 (read) or 1 (write)
    pub operation: Expression,
    pub index: Expression,
    pub value: Expression,
}

/// Represents operations on a block of length len of data
#[derive(Clone, PartialEq, Eq, Serialize, Deserialize)]
pub struct MemoryBlock {
    /// Id of the block
    pub id: BlockId,
    /// Length of the memory block
    pub len: u32,
    /// Trace of memory operations
    pub trace: Vec<MemOp>,
}

impl MemoryBlock {
    pub fn read<R: Read>(mut reader: R) -> std::io::Result<Self> {
        let id = read_u32(&mut reader)?;
        let len = read_u32(&mut reader)?;
        let trace_len = read_u32(&mut reader)?;
        let mut trace = Vec::with_capacity(len as usize);
        for _i in 0..trace_len {
            let operation = Expression::read(&mut reader)?;
            let index = Expression::read(&mut reader)?;
            let value = Expression::read(&mut reader)?;
            trace.push(MemOp { operation, index, value });
        }
        Ok(MemoryBlock { id: BlockId(id), len, trace })
    }

    pub fn write<W: Write>(&self, mut writer: W) -> std::io::Result<()> {
        write_u32(&mut writer, self.id.0)?;
        write_u32(&mut writer, self.len)?;
        write_u32(&mut writer, self.trace.len() as u32)?;

        for op in &self.trace {
            op.operation.write(&mut writer)?;
            op.index.write(&mut writer)?;
            op.value.write(&mut writer)?;
        }
        Ok(())
    }

    /// Returns the initialization vector of the MemoryBlock
    pub fn init_phase(&self) -> Vec<Expression> {
        let mut init = Vec::new();
        for i in 0..self.len as usize {
            assert_eq!(
                self.trace[i].operation,
                Expression::one(),
                "Block initialization require a write"
            );
            let index = self.trace[i]
                .index
                .to_const()
                .expect("Non-const index during Block initialization");
            if index != FieldElement::from(i as i128) {
                todo!(
                    "invalid index when initializing a block, we could try to sort the init phase"
                );
            }
            let value = self.trace[i].value.clone();
            assert!(value.is_degree_one_univariate(), "Block initialization requires a witness");
            init.push(value);
        }
        init
    }
}

#[derive(Clone, PartialEq, Eq, Serialize, Deserialize)]
pub enum Opcode {
    Arithmetic(Expression),
    BlackBoxFuncCall(BlackBoxFuncCall),
    Directive(Directive),
<<<<<<< HEAD
    // Abstract read/write operations on a block of data
    Block(BlockId, Vec<MemOp>),
    Oracle { name: String, inputs: Vec<Expression>, outputs: Vec<Witness> },
=======
    /// Abstract read/write operations on a block of data. In particular;
    /// It does not require an initialisation phase
    /// Operations do not need to be constant, they can be any expression which resolves to 0 or 1.
    Block(MemoryBlock),
    /// Same as Block, but it starts with an initialisation phase and then have only read operation
    /// - init: write operations with index from 0..MemoryBlock.len
    /// - after MemoryBlock.len; all operations are read
    /// ROM can be more efficiently handled because we do not need to check for the operation value (which is always 0).
    ROM(MemoryBlock),
    /// Same as ROM, but can have read or write operations
    /// - init = write operations with index 0..MemoryBlock.len
    /// - after MemoryBlock.len, all operations are constant expressions (0 or 1)
    /// RAM is required for Aztec Backend as dynamic memory implementation in Barrentenberg requires an intialisation phase and can only handle constant values for operations.
    RAM(MemoryBlock),
>>>>>>> 73e9f25d
}

impl Opcode {
    // TODO We can add a domain separator by doing something like:
    // TODO concat!("directive:", directive.name)
    pub fn name(&self) -> &str {
        match self {
            Opcode::Arithmetic(_) => "arithmetic",
            Opcode::Directive(directive) => directive.name(),
            Opcode::BlackBoxFuncCall(g) => g.name.name(),
<<<<<<< HEAD
            Opcode::Block(_, _) => "block",
            Opcode::Oracle { name, .. } => name,
=======
            Opcode::Block(_) => "block",
            Opcode::RAM(_) => "ram",
            Opcode::ROM(_) => "rom",
>>>>>>> 73e9f25d
        }
    }

    // When we serialize the opcodes, we use the index
    // to uniquely identify which category of opcode we are dealing with.
    pub(crate) fn to_index(&self) -> u8 {
        match self {
            Opcode::Arithmetic(_) => 0,
            Opcode::BlackBoxFuncCall(_) => 1,
            Opcode::Directive(_) => 2,
<<<<<<< HEAD
            Opcode::Block(_, _) => 3,
            Opcode::Oracle { .. } => 4,
=======
            Opcode::Block(_) => 3,
            Opcode::ROM(_) => 4,
            Opcode::RAM(_) => 5,
>>>>>>> 73e9f25d
        }
    }

    pub fn is_arithmetic(&self) -> bool {
        matches!(self, Opcode::Arithmetic(_))
    }
    pub fn arithmetic(self) -> Option<Expression> {
        match self {
            Opcode::Arithmetic(expr) => Some(expr),
            _ => None,
        }
    }

    pub fn write<W: Write>(&self, mut writer: W) -> std::io::Result<()> {
        let opcode_index = self.to_index();
        write_bytes(&mut writer, &[opcode_index])?;

        match self {
            Opcode::Arithmetic(expr) => expr.write(writer),
            Opcode::BlackBoxFuncCall(func_call) => func_call.write(writer),
            Opcode::Directive(directive) => directive.write(writer),
            Opcode::Block(mem_block) | Opcode::ROM(mem_block) | Opcode::RAM(mem_block) => {
                mem_block.write(writer)
            }
            Opcode::Oracle { name, inputs, outputs } => {
                let name_as_bytes = name.as_bytes();
                let name_len = name_as_bytes.len();
                write_u32(&mut writer, name_len as u32)?;
                write_bytes(&mut writer, name_as_bytes)?;

                let inputs_len = inputs.len() as u32;
                write_u32(&mut writer, inputs_len)?;
                for input in inputs {
                    input.write(&mut writer)?
                }

                let outputs_len = outputs.len() as u32;
                write_u32(&mut writer, outputs_len)?;
                for output in outputs {
                    write_u32(&mut writer, output.witness_index())?;
                }
                Ok(())
            }
        }
    }
    pub fn read<R: Read>(mut reader: R) -> std::io::Result<Self> {
        // First byte indicates the opcode category
        let opcode_index = read_n::<1, _>(&mut reader)?[0];

        match opcode_index {
            0 => {
                let expr = Expression::read(reader)?;

                Ok(Opcode::Arithmetic(expr))
            }
            1 => {
                let func_call = BlackBoxFuncCall::read(reader)?;

                Ok(Opcode::BlackBoxFuncCall(func_call))
            }
            2 => {
                let directive = Directive::read(reader)?;
                Ok(Opcode::Directive(directive))
            }
            3 => {
                let block = MemoryBlock::read(reader)?;
                Ok(Opcode::Block(block))
            }
            4 => {
                let block = MemoryBlock::read(reader)?;
                Ok(Opcode::ROM(block))
            }
            5 => {
                let block = MemoryBlock::read(reader)?;
                Ok(Opcode::RAM(block))
            }
            4 => {
                let name_len = read_u32(&mut reader)?;
                let name_as_bytes = read_bytes(&mut reader, name_len as usize)?;
                let name: String = String::from_utf8(name_as_bytes)
                    .map_err(|_| std::io::Error::from(std::io::ErrorKind::InvalidData))?;

                let inputs_len = read_u32(&mut reader)?;
                let mut inputs = Vec::with_capacity(inputs_len as usize);
                for _ in 0..inputs_len {
                    let input = Expression::read(&mut reader)?;
                    inputs.push(input);
                }

                let outputs_len = read_u32(&mut reader)?;
                let mut outputs = Vec::with_capacity(outputs_len as usize);
                for _ in 0..outputs_len {
                    let witness_index = read_u32(&mut reader)?;
                    outputs.push(Witness(witness_index));
                }

                Ok(Opcode::Oracle { name, inputs, outputs })
            }
            _ => Err(std::io::ErrorKind::InvalidData.into()),
        }
    }
}

impl std::fmt::Display for Opcode {
    fn fmt(&self, f: &mut std::fmt::Formatter<'_>) -> std::fmt::Result {
        match self {
            Opcode::Arithmetic(expr) => {
                write!(f, "EXPR [ ")?;
                for i in &expr.mul_terms {
                    write!(f, "({}, _{}, _{}) ", i.0, i.1.witness_index(), i.2.witness_index())?;
                }
                for i in &expr.linear_combinations {
                    write!(f, "({}, _{}) ", i.0, i.1.witness_index())?;
                }
                write!(f, "{}", expr.q_c)?;

                write!(f, " ]")
            }
            Opcode::Directive(Directive::Invert { x, result: r }) => {
                write!(f, "DIR::INVERT ")?;
                write!(f, "(_{}, out: _{}) ", x.witness_index(), r.witness_index())
            }
            Opcode::Directive(Directive::Quotient { a, b, q, r, predicate }) => {
                write!(f, "DIR::QUOTIENT ")?;
                if let Some(pred) = predicate {
                    writeln!(f, "PREDICATE = {pred}")?;
                }

                write!(
                    f,
                    "(out : _{},  (_{}, {}), _{})",
                    a,
                    q.witness_index(),
                    b,
                    r.witness_index()
                )
            }
            Opcode::BlackBoxFuncCall(g) => write!(f, "{g}"),
            Opcode::Directive(Directive::ToLeRadix { a, b, radix: _ }) => {
                write!(f, "DIR::TORADIX ")?;
                write!(
                    f,
                    // TODO (Note): this assumes that the decomposed bits have contiguous witness indices
                    // This should be the case, however, we can also have a function which checks this
                    "(_{}, [_{}..._{}] )",
                    a,
                    b.first().unwrap().witness_index(),
                    b.last().unwrap().witness_index(),
                )
            }
            Opcode::Directive(Directive::PermutationSort { inputs: a, tuple, bits, sort_by }) => {
                write!(f, "DIR::PERMUTATIONSORT ")?;
                write!(
                    f,
                    "(permutation size: {} {}-tuples, sort_by: {:#?}, bits: [_{}..._{}]))",
                    a.len(),
                    tuple,
                    sort_by,
                    // (Note): the bits do not have contiguous index but there are too many for display
                    bits.first().unwrap().witness_index(),
                    bits.last().unwrap().witness_index(),
                )
            }
            Opcode::Directive(Directive::Log(info)) => match info {
                LogInfo::FinalizedOutput(output_string) => write!(f, "Log: {output_string}"),
                LogInfo::WitnessOutput(witnesses) => write!(
                    f,
                    "Log: _{}..._{}",
                    witnesses.first().unwrap().witness_index(),
                    witnesses.last().unwrap().witness_index()
                ),
            },
            Opcode::Block(block) => {
                write!(f, "BLOCK ")?;
                write!(f, "(id: {}, len: {}) ", block.id.0, block.trace.len())
            }
            Opcode::ROM(block) => {
                write!(f, "ROM ")?;
                write!(f, "(id: {}, len: {}) ", block.id.0, block.trace.len())
            }
            Opcode::RAM(block) => {
                write!(f, "RAM ")?;
                write!(f, "(id: {}, len: {}) ", block.id.0, block.trace.len())
            }
            Opcode::Oracle { name, inputs, outputs } => {
                write!(f, "ORACLE: {}", name)?;
                write!(f, "Inputs: _{}..._{}", inputs.first().unwrap(), inputs.last().unwrap())?;
                write!(
                    f,
                    "Outputs: _{}..._{}",
                    outputs.first().unwrap().witness_index(),
                    outputs.last().unwrap().witness_index()
                )
            }
        }
    }
}

impl std::fmt::Debug for Opcode {
    fn fmt(&self, f: &mut std::fmt::Formatter<'_>) -> std::fmt::Result {
        std::fmt::Display::fmt(self, f)
    }
}

// Note: Some functions will not use all of the witness
// So we need to supply how many bits of the witness is needed
#[derive(Clone, Debug, PartialEq, Eq, Serialize, Deserialize)]
pub struct FunctionInput {
    pub witness: Witness,
    pub num_bits: u32,
}

#[derive(Clone, PartialEq, Eq, Serialize, Deserialize)]
pub struct BlackBoxFuncCall {
    pub name: BlackBoxFunc,
    pub inputs: Vec<FunctionInput>,
    pub outputs: Vec<Witness>,
}

impl BlackBoxFuncCall {
    pub fn write<W: Write>(&self, mut writer: W) -> std::io::Result<()> {
        write_u16(&mut writer, self.name.to_u16())?;

        let num_inputs = self.inputs.len() as u32;
        write_u32(&mut writer, num_inputs)?;

        for input in &self.inputs {
            write_u32(&mut writer, input.witness.witness_index())?;
            write_u32(&mut writer, input.num_bits)?;
        }

        let num_outputs = self.outputs.len() as u32;
        write_u32(&mut writer, num_outputs)?;

        for output in &self.outputs {
            write_u32(&mut writer, output.witness_index())?;
        }

        Ok(())
    }
    pub fn read<R: Read>(mut reader: R) -> std::io::Result<Self> {
        let func_index = read_u16(&mut reader)?;
        let name = BlackBoxFunc::from_u16(func_index).ok_or(std::io::ErrorKind::InvalidData)?;

        let num_inputs = read_u32(&mut reader)?;
        let mut inputs = Vec::with_capacity(num_inputs as usize);
        for _ in 0..num_inputs {
            let witness = Witness(read_u32(&mut reader)?);
            let num_bits = read_u32(&mut reader)?;
            let input = FunctionInput { witness, num_bits };
            inputs.push(input)
        }

        let num_outputs = read_u32(&mut reader)?;
        let mut outputs = Vec::with_capacity(num_outputs as usize);
        for _ in 0..num_outputs {
            let witness = Witness(read_u32(&mut reader)?);
            outputs.push(witness)
        }

        Ok(BlackBoxFuncCall { name, inputs, outputs })
    }
}

impl std::fmt::Display for BlackBoxFuncCall {
    fn fmt(&self, f: &mut std::fmt::Formatter<'_>) -> std::fmt::Result {
        let uppercase_name: String = self.name.name().into();
        let uppercase_name = uppercase_name.to_uppercase();
        write!(f, "BLACKBOX::{uppercase_name} ")?;
        write!(f, "[")?;

        // Once a vectors length gets above this limit,
        // instead of listing all of their elements, we use ellipses
        // t abbreviate them
        const ABBREVIATION_LIMIT: usize = 5;

        let should_abbreviate_inputs = self.inputs.len() <= ABBREVIATION_LIMIT;
        let should_abbreviate_outputs = self.outputs.len() <= ABBREVIATION_LIMIT;

        // INPUTS
        //
        let inputs_str = if should_abbreviate_inputs {
            let mut result = String::new();
            for (index, inp) in self.inputs.iter().enumerate() {
                result +=
                    &format!("(_{}, num_bits: {})", inp.witness.witness_index(), inp.num_bits);
                // Add a comma, unless it is the last entry
                if index != self.inputs.len() - 1 {
                    result += ", "
                }
            }
            result
        } else {
            let first = self.inputs.first().unwrap();
            let last = self.inputs.last().unwrap();

            let mut result = String::new();

            result += &format!(
                "(_{}, num_bits: {})...(_{}, num_bits: {})",
                first.witness.witness_index(),
                first.num_bits,
                last.witness.witness_index(),
                last.num_bits,
            );

            result
        };
        write!(f, "{inputs_str}")?;
        write!(f, "] ")?;

        // OUTPUTS
        // TODO: Avoid duplication of INPUTS and OUTPUTS code

        if self.outputs.is_empty() {
            return Ok(());
        }

        write!(f, "[ ")?;
        let outputs_str = if should_abbreviate_outputs {
            let mut result = String::new();
            for (index, output) in self.outputs.iter().enumerate() {
                result += &format!("_{}", output.witness_index());
                // Add a comma, unless it is the last entry
                if index != self.outputs.len() - 1 {
                    result += ", "
                }
            }
            result
        } else {
            let first = self.outputs.first().unwrap();
            let last = self.outputs.last().unwrap();

            let mut result = String::new();
            result += &format!("(_{},...,_{})", first.witness_index(), last.witness_index());
            result
        };
        write!(f, "{outputs_str}")?;
        write!(f, "]")
    }
}

impl std::fmt::Debug for BlackBoxFuncCall {
    fn fmt(&self, f: &mut std::fmt::Formatter<'_>) -> std::fmt::Result {
        std::fmt::Display::fmt(self, f)
    }
}

#[test]
fn serialization_roundtrip() {
    fn read_write(opcode: Opcode) -> (Opcode, Opcode) {
        let mut bytes = Vec::new();
        opcode.write(&mut bytes).unwrap();
        let got_opcode = Opcode::read(&*bytes).unwrap();
        (opcode, got_opcode)
    }

    let opcode_arith = Opcode::Arithmetic(Expression::default());

    let opcode_black_box_func = Opcode::BlackBoxFuncCall(BlackBoxFuncCall {
        name: BlackBoxFunc::AES,
        inputs: vec![
            FunctionInput { witness: Witness(1u32), num_bits: 12 },
            FunctionInput { witness: Witness(24u32), num_bits: 32 },
        ],
        outputs: vec![Witness(123u32), Witness(245u32)],
    });

    let opcode_directive =
        Opcode::Directive(Directive::Invert { x: Witness(1234u32), result: Witness(56789u32) });

    let opcodes = vec![opcode_arith, opcode_black_box_func, opcode_directive];

    for opcode in opcodes {
        let (op, got_op) = read_write(opcode);
        assert_eq!(op, got_op)
    }
}<|MERGE_RESOLUTION|>--- conflicted
+++ resolved
@@ -92,11 +92,6 @@
     Arithmetic(Expression),
     BlackBoxFuncCall(BlackBoxFuncCall),
     Directive(Directive),
-<<<<<<< HEAD
-    // Abstract read/write operations on a block of data
-    Block(BlockId, Vec<MemOp>),
-    Oracle { name: String, inputs: Vec<Expression>, outputs: Vec<Witness> },
-=======
     /// Abstract read/write operations on a block of data. In particular;
     /// It does not require an initialisation phase
     /// Operations do not need to be constant, they can be any expression which resolves to 0 or 1.
@@ -111,7 +106,11 @@
     /// - after MemoryBlock.len, all operations are constant expressions (0 or 1)
     /// RAM is required for Aztec Backend as dynamic memory implementation in Barrentenberg requires an intialisation phase and can only handle constant values for operations.
     RAM(MemoryBlock),
->>>>>>> 73e9f25d
+    Oracle {
+        name: String,
+        inputs: Vec<Expression>,
+        outputs: Vec<Witness>,
+    },
 }
 
 impl Opcode {
@@ -122,14 +121,10 @@
             Opcode::Arithmetic(_) => "arithmetic",
             Opcode::Directive(directive) => directive.name(),
             Opcode::BlackBoxFuncCall(g) => g.name.name(),
-<<<<<<< HEAD
-            Opcode::Block(_, _) => "block",
-            Opcode::Oracle { name, .. } => name,
-=======
             Opcode::Block(_) => "block",
             Opcode::RAM(_) => "ram",
             Opcode::ROM(_) => "rom",
->>>>>>> 73e9f25d
+            Opcode::Oracle { name, .. } => name,
         }
     }
 
@@ -140,14 +135,10 @@
             Opcode::Arithmetic(_) => 0,
             Opcode::BlackBoxFuncCall(_) => 1,
             Opcode::Directive(_) => 2,
-<<<<<<< HEAD
-            Opcode::Block(_, _) => 3,
-            Opcode::Oracle { .. } => 4,
-=======
             Opcode::Block(_) => 3,
             Opcode::ROM(_) => 4,
             Opcode::RAM(_) => 5,
->>>>>>> 73e9f25d
+            Opcode::Oracle { .. } => 6,
         }
     }
 
@@ -224,7 +215,7 @@
                 let block = MemoryBlock::read(reader)?;
                 Ok(Opcode::RAM(block))
             }
-            4 => {
+            6 => {
                 let name_len = read_u32(&mut reader)?;
                 let name_as_bytes = read_bytes(&mut reader, name_len as usize)?;
                 let name: String = String::from_utf8(name_as_bytes)
@@ -333,7 +324,7 @@
                 write!(f, "(id: {}, len: {}) ", block.id.0, block.trace.len())
             }
             Opcode::Oracle { name, inputs, outputs } => {
-                write!(f, "ORACLE: {}", name)?;
+                write!(f, "ORACLE: {name}")?;
                 write!(f, "Inputs: _{}..._{}", inputs.first().unwrap(), inputs.last().unwrap())?;
                 write!(
                     f,
