// ACVM is capable of running brillig-bytecode
// This bytecode is ran in the traditional sense
// and allows one to do non-determinism.
// This is a generalization over the fixed directives
// that we have in ACVM.

mod builder;
mod memory;
mod opcodes;
mod registers;
mod value;

pub use opcodes::RegisterMemIndex;
pub use opcodes::{BinaryOp, Comparison, Opcode};
pub use registers::{RegisterIndex, Registers};
pub use value::Typ;
pub use value::Value;

#[derive(Debug, PartialEq, Eq, Clone, Copy)]
pub enum VMStatus {
    Halted,
    InProgress,
    Failure,
}

#[derive(Debug, PartialEq, Eq, Clone)]
pub struct VM {
    registers: Registers,
    program_counter: usize,
    bytecode: Vec<Opcode>,
    status: VMStatus,
}

impl VM {
    pub fn new(inputs: Registers, bytecode: Vec<Opcode>) -> VM {
        Self { registers: inputs, program_counter: 0, bytecode, status: VMStatus::InProgress }
    }

    /// Loop over the bytecode and update the program counter
    pub fn process_opcodes(mut self) -> Registers {
        while !matches!(self.process_opcode(), VMStatus::Halted | VMStatus::Failure) {}
        self.finish()
    }
    // Process a single opcode and modify the program counter
    pub fn process_opcode(&mut self) -> VMStatus {
        let opcode = &self.bytecode[self.program_counter];
        match opcode {
            Opcode::BinaryOp { op, lhs, rhs, result, result_type } => {
                self.process_binary_op(*op, *lhs, *rhs, *result, *result_type);
                self.increment_program_counter()
            }
            Opcode::JMP { destination } => self.set_program_counter(*destination),
            Opcode::JMPIF { condition, destination } => {
                // Check if condition is true
                // We use 0 to mean false and any other value to mean true
                let condition_value = self.registers.get(*condition);
                if !condition_value.is_zero() {
                    return self.set_program_counter(*destination);
                }
                self.status
            }
            Opcode::JMPIFNOT { condition, destination } => {
                let condition_value = self.registers.get(*condition);
                if condition_value.is_zero() {
                    return self.set_program_counter(*destination);
                }
                self.status
            }
            Opcode::Call => todo!(),
            Opcode::Intrinsics => todo!(),
            Opcode::Oracle { inputs, destination } => todo!(),
            Opcode::Mov { destination, source } => {
                let source_value = self.registers.get(*source);

                match destination {
                    RegisterMemIndex::Register(dest_index) => {
                        self.registers.set(*dest_index, source_value)
                    }
                    _ => return VMStatus::Failure, // TODO: add variants to VMStatus::Failure for more informed failures
                }

                self.increment_program_counter()
            }
            Opcode::Trap => VMStatus::Failure,
        }
    }

    /// Increments the program counter by 1.
    fn increment_program_counter(&mut self) -> VMStatus {
        self.set_program_counter(self.program_counter + 1)
    }

    /// Increments the program counter by `value`.
    /// If the program counter no longer points to an opcode
    /// in the bytecode, then the VMStatus reports halted.
    fn set_program_counter(&mut self, value: usize) -> VMStatus {
        assert!(self.program_counter < self.bytecode.len());
        self.program_counter = value;
        if self.program_counter >= self.bytecode.len() {
            self.status = VMStatus::Halted;
        }
        self.status
    }

    /// Process a binary operation.
    /// This method will not modify the program counter.
    fn process_binary_op(
        &mut self,
        op: BinaryOp,
        lhs: RegisterMemIndex,
        rhs: RegisterMemIndex,
        result: RegisterIndex,
        result_type: Typ,
    ) {
        let lhs_value = self.registers.get(lhs);
        let rhs_value = self.registers.get(rhs);

        let result_value = op.function()(lhs_value, rhs_value);

        self.registers.set(result, result_value)
    }

    /// Returns the state of the registers.
    /// This consumes ownership of the VM and is conventionally
    /// called when all of the bytecode has been processed.
    fn finish(self) -> Registers {
        self.registers
    }
}

#[test]
fn add_single_step_smoke() {
    // Load values into registers and initialize the registers that
    // will be used during bytecode processing
    let input_registers =
        Registers::load(vec![Value::from(1u128), Value::from(2u128), Value::from(0u128)]);

    // Add opcode to add the value in register `0` and `1`
    // and place the output in register `2`
    let opcode = Opcode::BinaryOp {
        op: BinaryOp::Add,
        lhs: RegisterMemIndex::Register(RegisterIndex(0)),
        rhs: RegisterMemIndex::Register(RegisterIndex(1)),
        result: RegisterIndex(2),
        result_type: Typ::Field,
    };

    // Start VM
    let mut vm = VM::new(input_registers, vec![opcode]);

    // Process a single VM opcode
    //
    // After processing a single opcode, we should have
    // the vm status as halted since there is only one opcode
    let status = vm.process_opcode();
    assert_eq!(status, VMStatus::Halted);

    // The register at index `2` should have the value of 3 since we had an
    // add opcode
    let registers = vm.finish();
    let output_value = registers.get(RegisterMemIndex::Register(RegisterIndex(2)));

    assert_eq!(output_value, Value::from(3u128))
}

#[test]
fn test_jmpif_opcode() {
    let input_registers =
        Registers::load(vec![Value::from(2u128), Value::from(2u128), Value::from(0u128)]);

    let equal_cmp_opcode = Opcode::BinaryOp {
        result_type: Typ::Field,
        op: BinaryOp::Cmp(Comparison::Equal),
        lhs: RegisterMemIndex::Register(RegisterIndex(0)),
        rhs: RegisterMemIndex::Register(RegisterIndex(1)),
        result: RegisterIndex(2),
    };

    let jump_opcode = Opcode::JMP { destination: 2 };

    let jump_if_opcode =
        Opcode::JMPIF { condition: RegisterMemIndex::Register(RegisterIndex(2)), destination: 3 };

    let mut vm = VM::new(input_registers, vec![equal_cmp_opcode, jump_opcode, jump_if_opcode]);

    let status = vm.process_opcode();
    assert_eq!(status, VMStatus::InProgress);

    let output_cmp_value = vm.registers.get(RegisterMemIndex::Register(RegisterIndex(2)));
    assert_eq!(output_cmp_value, Value::from(true));

    let status = vm.process_opcode();
    assert_eq!(status, VMStatus::InProgress);

    let status = vm.process_opcode();
    assert_eq!(status, VMStatus::Halted);

    vm.finish();
}

#[test]
<<<<<<< HEAD
fn test_mov_opcode() {
    let input_registers =
        Registers::load(vec![Value::from(1u128), Value::from(2u128), Value::from(3u128)]);

    let mov_opcode = Opcode::Mov {
        destination: RegisterMemIndex::Register(RegisterIndex(2)),
        source: RegisterMemIndex::Register(RegisterIndex(0)),
    };

    let mut vm = VM::new(input_registers, vec![mov_opcode]);

    let status = vm.process_opcode();
    assert_eq!(status, VMStatus::Halted);

    let registers = vm.finish();

    let destination_value = registers.get(RegisterMemIndex::Register(RegisterIndex(2)));
    assert_eq!(destination_value, Value::from(1u128));

    let source_value = registers.get(RegisterMemIndex::Register(RegisterIndex(0)));
    assert_eq!(source_value, Value::from(1u128));
=======
fn test_jmpifnot_opcode() {
    let input_registers =
        Registers::load(vec![Value::from(1u128), Value::from(2u128), Value::from(0u128)]);

    let trap_opcode = Opcode::Trap;

    let not_equal_cmp_opcode = Opcode::BinaryOp {
        result_type: Typ::Field,
        op: BinaryOp::Cmp(Comparison::Equal),
        lhs: RegisterMemIndex::Register(RegisterIndex(0)),
        rhs: RegisterMemIndex::Register(RegisterIndex(1)),
        result: RegisterIndex(2),
    };

    let jump_opcode = Opcode::JMP { destination: 2 };

    let jump_if_not_opcode = Opcode::JMPIFNOT {
        condition: RegisterMemIndex::Register(RegisterIndex(2)),
        destination: 1,
    };

    let add_opcode = Opcode::BinaryOp {
        op: BinaryOp::Add,
        lhs: RegisterMemIndex::Register(RegisterIndex(0)),
        rhs: RegisterMemIndex::Register(RegisterIndex(1)),
        result: RegisterIndex(2),
        result_type: Typ::Field,
    };

    let mut vm = VM::new(
        input_registers,
        vec![jump_opcode, trap_opcode, not_equal_cmp_opcode, jump_if_not_opcode, add_opcode],
    );

    let status = vm.process_opcode();
    assert_eq!(status, VMStatus::InProgress);

    let status = vm.process_opcode();
    assert_eq!(status, VMStatus::InProgress);

    let output_cmp_value = vm.registers.get(RegisterMemIndex::Register(RegisterIndex(2)));
    assert_eq!(output_cmp_value, Value::from(false));

    let status = vm.process_opcode();
    assert_eq!(status, VMStatus::InProgress);

    let status = vm.process_opcode();
    assert_eq!(status, VMStatus::Failure);

    // The register at index `2` should have not changed as we jumped over the add opcode
    let registers = vm.finish();
    let output_value = registers.get(RegisterMemIndex::Register(RegisterIndex(2)));
    assert_eq!(output_value, Value::from(false));
>>>>>>> 3a197aa5
}<|MERGE_RESOLUTION|>--- conflicted
+++ resolved
@@ -199,29 +199,6 @@
 }
 
 #[test]
-<<<<<<< HEAD
-fn test_mov_opcode() {
-    let input_registers =
-        Registers::load(vec![Value::from(1u128), Value::from(2u128), Value::from(3u128)]);
-
-    let mov_opcode = Opcode::Mov {
-        destination: RegisterMemIndex::Register(RegisterIndex(2)),
-        source: RegisterMemIndex::Register(RegisterIndex(0)),
-    };
-
-    let mut vm = VM::new(input_registers, vec![mov_opcode]);
-
-    let status = vm.process_opcode();
-    assert_eq!(status, VMStatus::Halted);
-
-    let registers = vm.finish();
-
-    let destination_value = registers.get(RegisterMemIndex::Register(RegisterIndex(2)));
-    assert_eq!(destination_value, Value::from(1u128));
-
-    let source_value = registers.get(RegisterMemIndex::Register(RegisterIndex(0)));
-    assert_eq!(source_value, Value::from(1u128));
-=======
 fn test_jmpifnot_opcode() {
     let input_registers =
         Registers::load(vec![Value::from(1u128), Value::from(2u128), Value::from(0u128)]);
@@ -275,5 +252,28 @@
     let registers = vm.finish();
     let output_value = registers.get(RegisterMemIndex::Register(RegisterIndex(2)));
     assert_eq!(output_value, Value::from(false));
->>>>>>> 3a197aa5
-}+}
+
+#[test]
+fn test_mov_opcode() {
+    let input_registers =
+        Registers::load(vec![Value::from(1u128), Value::from(2u128), Value::from(3u128)]);
+
+    let mov_opcode = Opcode::Mov {
+        destination: RegisterMemIndex::Register(RegisterIndex(2)),
+        source: RegisterMemIndex::Register(RegisterIndex(0)),
+    };
+
+    let mut vm = VM::new(input_registers, vec![mov_opcode]);
+
+    let status = vm.process_opcode();
+    assert_eq!(status, VMStatus::Halted);
+
+    let registers = vm.finish();
+
+    let destination_value = registers.get(RegisterMemIndex::Register(RegisterIndex(2)));
+    assert_eq!(destination_value, Value::from(1u128));
+
+    let source_value = registers.get(RegisterMemIndex::Register(RegisterIndex(0)));
+    assert_eq!(source_value, Value::from(1u128));
+}
